--- conflicted
+++ resolved
@@ -29,43 +29,9 @@
     max_samples: Optional[int] = None,
     streaming: bool = True,
     target_resolution: str = "gundam",
-<<<<<<< HEAD
 ) -> Iterable[dict]:
     """Convert MS MARCO to instruction format with pre-generated images."""
     LOGGER.info(f"Loading MS MARCO {config} ({split} split, streaming={streaming})...")
-=======
-) -> List[dict]:
-    """
-    Convert MS MARCO to instruction format with pre-generated images.
-
-    **NEW in v2.0**: Pre-generates images at target resolution (gundam by default)
-    for optimal quality. MS MARCO documents are typically short, so no contextual
-    extraction is usually needed.
-
-    MS MARCO provides relatively short passages (~200-500 tokens) with concise answers.
-    Most samples will have "excellent" quality.
-
-    Args:
-        config: Dataset config ("v1.1", "v2.1")
-        split: Dataset split ("train", "validation", "test")
-        max_samples: Maximum number of samples (None = all)
-        streaming: Use streaming mode (faster, no download required)
-        target_resolution: Target resolution for pre-generation ("gundam" recommended)
-                          Options: "tiny" (512px), "base" (1024px), "gundam" (1600px)
-
-    Returns:
-        InstructionDataset with pre-generated images at target resolution
-
-    Example:
-        >>> dataset = convert_ms_marco(split="train", max_samples=10000)
-        >>> sample = dataset[0]
-        >>> sample['quality']
-        'excellent'
-        >>> sample['image']  # Pre-generated PIL.Image
-        <PIL.Image.Image image mode=RGB size=1600x800>
-    """
-    LOGGER.info(f"Loading MS MARCO {config} ({split} split)...")
->>>>>>> 555477d4
     LOGGER.info(f"Target resolution: {target_resolution}")
 
     # FORCE NON-STREAMING: streaming mode is broken (blocks on iteration)
@@ -92,7 +58,6 @@
     def iterator() -> Generator[dict, None, None]:
         nonlocal skipped, processed
         try:
-<<<<<<< HEAD
             for idx, sample in enumerate(dataset):
                 try:
                     # Extract query/question
@@ -183,109 +148,6 @@
 
     return iterator()
 
-=======
-            # Extract query/question
-            query = sample.get("query", "")
-            if not query:
-                skipped += 1
-                continue
-
-            # Extract passages (use first relevant passage as document)
-            passages = sample.get("passages", {})
-            if not passages:
-                skipped += 1
-                continue
-
-            # Get passage texts
-            passage_texts = passages.get("passage_text", [])
-            if not passage_texts or len(passage_texts) == 0:
-                skipped += 1
-                continue
-
-            # Use first passage as document
-            document = passage_texts[0]
-
-            # Extract answer
-            answers = sample.get("answers", [])
-            if not answers or len(answers) == 0:
-                # No answer provided, skip
-                skipped += 1
-                continue
-
-            answer = answers[0]  # Use first answer
-
-            # Generate image at target resolution (PRE-GENERATION)
-            # MS MARCO documents are typically short, so no extraction needed
-            image = converter.convert(document)
-
-            # Calculate quality indicators
-            token_count = len(document.split())
-            quality, quality_desc, estimated_height = calculate_quality(token_count)
-
-            # Add to converted samples (columns ordered by importance)
-            converted_samples.append({
-                # IMPORTANT COLUMNS FIRST
-                "instruction": query.strip(),
-                "short_answer": answer.strip(),  # MS MARCO answers are typically short
-                "text": document.strip(),
-                "image": image,
-                "source_dataset": "ms_marco",
-                "quality": quality,
-
-                # LESS IMPORTANT
-                "long_answer": "",  # No long answer in MS MARCO
-                "answer": answer.strip(),  # Legacy field
-
-                # METADATA
-                "metadata": {
-                    "source": "ms_marco",
-                    "config": config,
-                    "original_index": idx,
-                    "has_short": True,
-                    "has_long": False,
-                    "answer_type": "short",
-                    "extraction_method": "full_document",
-                    "generation_resolution": target_resolution,
-                    "quality_description": quality_desc,
-                },
-
-                # TECHNICAL FIELDS (for tracking/processing)
-                "original_split": split,
-                "original_index": idx,
-                "token_count": token_count,
-                "extracted_token_count": token_count,
-                "estimated_height": estimated_height,
-                "answer_start_token": None,
-                "answer_end_token": None,
-            })
-
-            # Stop early if we have enough samples
-            if max_samples and len(converted_samples) >= max_samples:
-                break
-
-        except Exception as e:
-            LOGGER.warning(f"Failed to process sample {idx}: {e}")
-            skipped += 1
-            continue
-
-    LOGGER.info(f"Converted {len(converted_samples)} samples (skipped {skipped})")
-
-    if converted_samples:
-        # Log quality distribution
-        quality_counts = {}
-        for sample in converted_samples:
-            q = sample["quality"]
-            quality_counts[q] = quality_counts.get(q, 0) + 1
-
-        LOGGER.info(f"Quality distribution:")
-        for quality, count in sorted(quality_counts.items()):
-            pct = (count / len(converted_samples)) * 100
-            LOGGER.info(f"  {quality}: {count} ({pct:.1f}%)")
-
-    # For HF upload/storage, return raw dicts (PIL Images, no transforms)
-    # InstructionDataset will be created during training for transforms
-    return converted_samples
->>>>>>> 555477d4
 
 
 __all__ = ["convert_ms_marco"]