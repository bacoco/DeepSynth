"""
Natural Questions Dataset Converter.

Converts Google's Natural Questions dataset to DeepSynth format with:
- Contextual extraction (extracts ~1000 tokens around answer instead of full 10k+ document)
- Long answer priority (more context for training)
- Quality indicators (excellent/good/medium/poor/unreadable)
- Preserves both short and long answers in separate columns

Dataset: https://ai.google.com/research/NaturalQuestions
HuggingFace: natural_questions
"""

import logging
from collections import Counter
from typing import Generator, Iterable, List, Optional, Tuple

from datasets import load_dataset

# InstructionDataset import removed - converter now returns raw dicts
from ..quality_calculator import (
    calculate_quality,
    calculate_optimal_context_window,
    should_extract_context,
)
from ..transforms.text_to_image import TextToImageConverter

LOGGER = logging.getLogger(__name__)


def extract_contextual_window(
    tokens: List[str],
    answer_start: int,
    answer_end: int,
    context_before: int = 500,
    context_after: int = 500,
) -> str:
    """
    Extract contextual window around answer position.

    Instead of using full document (which can be 40k+ tokens), extract only
    the relevant context around the answer.

    Args:
        tokens: Full document tokens
        answer_start: Answer start position (token index)
        answer_end: Answer end position (token index)
        context_before: Number of tokens to include before answer
        context_after: Number of tokens to include after answer

    Returns:
        Contextual text window as string

    Example:
        >>> tokens = ["The", "Walking", "Dead", ..., "March", "18", "2018", ...]
        >>> extract_contextual_window(tokens, 3521, 3525, 500, 500)
        "...context before...March 18 2018...context after..."
    """
    # Calculate window boundaries
    start_idx = max(0, answer_start - context_before)
    end_idx = min(len(tokens), answer_end + context_after)

    # Extract and join tokens
    context_tokens = tokens[start_idx:end_idx]
    return " ".join(str(t) for t in context_tokens)


def extract_short_answer(
    sample: dict,
    text_tokens: List[str],
) -> Tuple[str, Optional[int], Optional[int]]:
    """
    Extract short answer from Natural Questions sample.

    Args:
        sample: Natural Questions sample
        text_tokens: Document tokens

    Returns:
        Tuple of (answer_text, start_token, end_token)
        Returns ("", None, None) if no short answer available
    """
    annotations = sample.get("annotations", {})
    short_answers = annotations.get("short_answers", [])

    if not short_answers or len(short_answers) == 0:
        return ("", None, None)

    short_answer = short_answers[0]

    # Try pre-extracted text first
    if "text" in short_answer and short_answer["text"]:
        texts = short_answer["text"]
        answer_text = texts[0] if isinstance(texts, list) and texts else str(texts)

        # Get positions
        start_tokens = short_answer.get("start_token", [])
        end_tokens = short_answer.get("end_token", [])

        if start_tokens and end_tokens:
            start_token = start_tokens[0] if isinstance(start_tokens, list) else start_tokens
            end_token = end_tokens[0] if isinstance(end_tokens, list) else end_tokens
            return (answer_text, start_token, end_token)

        return (answer_text, None, None)

    # Extract from tokens using indices
    start_tokens = short_answer.get("start_token", [])
    end_tokens = short_answer.get("end_token", [])

    if not start_tokens or not end_tokens:
        return ("", None, None)

    start_token = start_tokens[0] if isinstance(start_tokens, list) else start_tokens
    end_token = end_tokens[0] if isinstance(end_tokens, list) else end_tokens

    if start_token >= len(text_tokens) or end_token > len(text_tokens):
        return ("", None, None)

    answer_text = " ".join(str(t) for t in text_tokens[start_token:end_token])
    return (answer_text, start_token, end_token)


def extract_long_answer(
    sample: dict,
    text_tokens: List[str],
) -> Tuple[str, Optional[int], Optional[int]]:
    """
    Extract long answer from Natural Questions sample.

    Args:
        sample: Natural Questions sample
        text_tokens: Document tokens

    Returns:
        Tuple of (answer_text, start_token, end_token)
        Returns ("", None, None) if no long answer available
    """
    annotations = sample.get("annotations", {})
    long_answers = annotations.get("long_answer", [])

    if not long_answers or len(long_answers) == 0:
        return ("", None, None)

    long_answer = long_answers[0]
    start_token = long_answer.get("start_token", -1)
    end_token = long_answer.get("end_token", -1)

    # Check if valid answer (start_token >= 0 indicates answer exists)
    if start_token < 0 or end_token < 0:
        return ("", None, None)

    if start_token >= len(text_tokens) or end_token > len(text_tokens):
        return ("", None, None)

    answer_text = " ".join(str(t) for t in text_tokens[start_token:end_token])
    return (answer_text, start_token, end_token)


def convert_natural_questions(
    split: str = "train",
    max_samples: Optional[int] = None,
    streaming: bool = True,
    target_resolution: str = "gundam",
) -> Iterable[dict]:
    """Convert Natural Questions to instruction format with pre-generated images."""
    # Calculate optimal context window for target resolution
    optimal_context_window = calculate_optimal_context_window(target_resolution)

    LOGGER.info(f"Loading Natural Questions ({split} split, streaming={streaming})...")
    LOGGER.info(f"Target resolution: {target_resolution}")
    LOGGER.info(f"Optimal context window: {optimal_context_window} tokens")
    LOGGER.info("⏳ Initializing dataset connection (287 shards to resolve)...")
    # FORCE NON-STREAMING: streaming mode is broken (blocks on iteration)
    # Load with slice for limited samples
    import time
    start_time = time.time()

    if max_samples:
        LOGGER.info(f"⏳ Downloading first {max_samples} samples (this may take 2-5 minutes)...")
        dataset = load_dataset("natural_questions", split=f"{split}[:{max_samples}]")
        LOGGER.info(f"✅ Downloaded {len(dataset)} samples in {time.time() - start_time:.1f}s")
    else:
        LOGGER.info(f"⏳ Downloading full Natural Questions dataset (this may take 10-20 minutes)...")
        dataset = load_dataset("natural_questions", split=split)
        LOGGER.info(f"✅ Downloaded {len(dataset)} samples in {time.time() - start_time:.1f}s")

    # Initialize image converter (gundam width = 1600px)
    converter = TextToImageConverter(max_width=1600, max_height=10000)

    # Convert to instruction format lazily to avoid large memory usage
    skip_reasons = {"no_document": 0, "no_question": 0, "no_answer": 0, "error": 0}
    skipped = 0
    processed = 0
    quality_counts: Counter = Counter()

    def iterator() -> Generator[dict, None, None]:
        nonlocal skipped, processed
        try:
            for idx, sample in enumerate(dataset):
                try:
                    # Extract document tokens
                    if not sample.get("document") or not sample["document"].get("tokens"):
                        skip_reasons["no_document"] += 1
                        skipped += 1
                        continue

                    tokens = sample["document"]["tokens"]
                    if not isinstance(tokens, dict) or "token" not in tokens:
                        skip_reasons["no_document"] += 1
                        skipped += 1
                        continue

                    text_tokens = tokens["token"]

                    # Extract question
                    question = sample.get("question", {}).get("text", "")
                    if not question:
                        skip_reasons["no_question"] += 1
                        skipped += 1
                        continue

                    # Extract BOTH short and long answers
                    short_answer_text, short_start, short_end = extract_short_answer(sample, text_tokens)
                    long_answer_text, long_start, long_end = extract_long_answer(sample, text_tokens)

                    # Skip if NO answer at all
                    if not short_answer_text and not long_answer_text:
                        skip_reasons["no_answer"] += 1
                        skipped += 1
                        continue

                    # Determine primary answer and extraction strategy
                    # Priority: LONG answer (more context) > short answer
                    if long_answer_text:
                        primary_answer = long_answer_text
                        answer_type = "long"
                        answer_start = long_start
                        answer_end = long_end
                    else:
                        primary_answer = short_answer_text
                        answer_type = "short"
                        answer_start = short_start
                        answer_end = short_end

                    # Calculate FULL document token count
                    full_document_text = " ".join(str(t) for t in text_tokens)
                    full_document_token_count = len(text_tokens)

                    # Decide extraction strategy based on document size
                    should_extract, extraction_window = should_extract_context(
                        full_document_token_count,
                        target_resolution
                    )
<<<<<<< HEAD

                    if should_extract:
                        # Document too long → extract contextual window
                        if answer_start is not None and answer_end is not None:
                            document_for_image = extract_contextual_window(
                                text_tokens,
                                answer_start,
                                answer_end,
                                context_before=extraction_window,
                                context_after=extraction_window,
                            )
                            extraction_method = "contextual"
                            extracted_token_count = len(document_for_image.split())
                        else:
                            # Rare case: no positions, use answer text
                            document_for_image = primary_answer
                            extraction_method = "answer_only"
                            extracted_token_count = len(document_for_image.split())
                    else:
                        # Document short enough → use ENTIRE document
                        document_for_image = full_document_text
                        extraction_method = "full_document"
                        extracted_token_count = full_document_token_count

                    # Generate image at target resolution (PRE-GENERATION)
                    image = converter.convert(document_for_image)

                    # Calculate quality based on EXTRACTED token count (what's in the image)
                    quality, quality_desc, estimated_height = calculate_quality(extracted_token_count)

                    payload = {
                        # Store FULL document (not extracted) for flexibility
                        "text": full_document_text.strip(),
                        "instruction": question.strip(),
                        "answer": primary_answer.strip(),
                        "short_answer": short_answer_text.strip(),
                        "long_answer": long_answer_text.strip(),
                        "answer_type": answer_type,
                        "answer_start_token": answer_start,
                        "answer_end_token": answer_end,
                        "extraction_method": extraction_method,
                        "extraction_window_tokens": extraction_window,
                        "extracted_token_count": extracted_token_count,
                        "token_count": full_document_token_count,
                        "image": image,
                        "quality": quality,
                        "quality_description": quality_desc,
                        "estimated_height": estimated_height,
                        "source_dataset": "natural_questions",
                        "original_split": split,
                        "original_index": idx,
                        "metadata": {
                            "source": "natural_questions",
                            "split": split,
                            "original_index": idx,
                            "question": question.strip(),
                            "answer_type": answer_type,
                            "has_short_answer": bool(short_answer_text),
                            "has_long_answer": bool(long_answer_text),
                            "extraction_method": extraction_method,
                            "extraction_window_tokens": extraction_window,
                            "generation_resolution": target_resolution,
                            "quality_description": quality_desc,
                        },
                    }

                    processed += 1
                    quality_counts[quality] += 1
                    yield payload

                    if max_samples and not streaming and processed >= max_samples:
                        break

                except Exception as exc:  # pragma: no cover - defensive logging
                    LOGGER.exception(f"Error converting sample {idx}: {exc}")
                    skip_reasons["error"] += 1
                    skipped += 1
                    continue
        finally:
            LOGGER.info(f"Converted {processed} samples (skipped {skipped})")
            if skipped:
                LOGGER.info("Skip reasons:")
                for reason, count in skip_reasons.items():
                    LOGGER.info(f"  {reason}: {count}")
            if processed:
                LOGGER.info("Quality distribution:")
                for quality, count in sorted(quality_counts.items()):
                    pct = (count / processed) * 100
                    LOGGER.info(f"  {quality}: {count} ({pct:.1f}%)")

    return iterator()

=======
                    extraction_method = "contextual"
                    extracted_token_count = len(document_for_image.split())
                else:
                    # Rare case: no positions, use answer text
                    document_for_image = primary_answer
                    extraction_method = "answer_only"
                    extracted_token_count = len(document_for_image.split())
            else:
                # Document short enough → use ENTIRE document
                document_for_image = full_document_text
                extraction_method = "full_document"
                extracted_token_count = full_document_token_count

            # Generate image at target resolution (PRE-GENERATION)
            image = converter.convert(document_for_image)

            # Calculate quality based on EXTRACTED token count (what's in the image)
            quality, quality_desc, estimated_height = calculate_quality(extracted_token_count)

            # Create sample with all information (columns ordered by importance)
            converted_samples.append({
                # IMPORTANT COLUMNS FIRST
                "instruction": question.strip(),
                "short_answer": short_answer_text.strip(),
                "long_answer": long_answer_text.strip(),
                "text": full_document_text.strip(),
                "image": image,
                "source_dataset": "natural_questions",
                "quality": quality,

                # LESS IMPORTANT
                "answer": primary_answer.strip(),  # Legacy field (long priority)

                # METADATA
                "metadata": {
                    "source": "natural_questions",
                    "original_index": idx,
                    "answer_type": answer_type,
                    "has_short": bool(short_answer_text),
                    "has_long": bool(long_answer_text),
                    "extraction_method": extraction_method,
                    "context_window": extraction_window if should_extract else 0,
                    "generation_resolution": target_resolution,
                    "quality_description": quality_desc,
                },

                # TECHNICAL FIELDS (for tracking/processing)
                "original_split": split,
                "original_index": idx,
                "token_count": full_document_token_count,
                "extracted_token_count": extracted_token_count,
                "estimated_height": estimated_height,
                "answer_start_token": answer_start,
                "answer_end_token": answer_end,
            })

            # Stop early if we have enough samples
            if max_samples and len(converted_samples) >= max_samples:
                break

        except Exception as e:
            LOGGER.warning(f"Failed to process sample {idx}: {e}")
            skip_reasons["error"] += 1
            skipped += 1
            continue

    # Log statistics
    LOGGER.info(f"Converted {len(converted_samples)} samples (skipped {skipped})")
    LOGGER.info(f"Skip reasons: {skip_reasons}")

    if converted_samples:
        # Log quality distribution
        quality_counts = {}
        for sample in converted_samples:
            q = sample["quality"]
            quality_counts[q] = quality_counts.get(q, 0) + 1

        LOGGER.info(f"Quality distribution:")
        for quality, count in sorted(quality_counts.items()):
            pct = (count / len(converted_samples)) * 100
            LOGGER.info(f"  {quality}: {count} ({pct:.1f}%)")

    # For HF upload/storage, return raw dicts (PIL Images, no transforms)
    # InstructionDataset will be created during training for transforms
    return converted_samples
>>>>>>> 7c8a4ffa


__all__ = ["convert_natural_questions", "extract_contextual_window"]<|MERGE_RESOLUTION|>--- conflicted
+++ resolved
@@ -252,7 +252,6 @@
                         full_document_token_count,
                         target_resolution
                     )
-<<<<<<< HEAD
 
                     if should_extract:
                         # Document too long → extract contextual window
@@ -345,93 +344,6 @@
 
     return iterator()
 
-=======
-                    extraction_method = "contextual"
-                    extracted_token_count = len(document_for_image.split())
-                else:
-                    # Rare case: no positions, use answer text
-                    document_for_image = primary_answer
-                    extraction_method = "answer_only"
-                    extracted_token_count = len(document_for_image.split())
-            else:
-                # Document short enough → use ENTIRE document
-                document_for_image = full_document_text
-                extraction_method = "full_document"
-                extracted_token_count = full_document_token_count
-
-            # Generate image at target resolution (PRE-GENERATION)
-            image = converter.convert(document_for_image)
-
-            # Calculate quality based on EXTRACTED token count (what's in the image)
-            quality, quality_desc, estimated_height = calculate_quality(extracted_token_count)
-
-            # Create sample with all information (columns ordered by importance)
-            converted_samples.append({
-                # IMPORTANT COLUMNS FIRST
-                "instruction": question.strip(),
-                "short_answer": short_answer_text.strip(),
-                "long_answer": long_answer_text.strip(),
-                "text": full_document_text.strip(),
-                "image": image,
-                "source_dataset": "natural_questions",
-                "quality": quality,
-
-                # LESS IMPORTANT
-                "answer": primary_answer.strip(),  # Legacy field (long priority)
-
-                # METADATA
-                "metadata": {
-                    "source": "natural_questions",
-                    "original_index": idx,
-                    "answer_type": answer_type,
-                    "has_short": bool(short_answer_text),
-                    "has_long": bool(long_answer_text),
-                    "extraction_method": extraction_method,
-                    "context_window": extraction_window if should_extract else 0,
-                    "generation_resolution": target_resolution,
-                    "quality_description": quality_desc,
-                },
-
-                # TECHNICAL FIELDS (for tracking/processing)
-                "original_split": split,
-                "original_index": idx,
-                "token_count": full_document_token_count,
-                "extracted_token_count": extracted_token_count,
-                "estimated_height": estimated_height,
-                "answer_start_token": answer_start,
-                "answer_end_token": answer_end,
-            })
-
-            # Stop early if we have enough samples
-            if max_samples and len(converted_samples) >= max_samples:
-                break
-
-        except Exception as e:
-            LOGGER.warning(f"Failed to process sample {idx}: {e}")
-            skip_reasons["error"] += 1
-            skipped += 1
-            continue
-
-    # Log statistics
-    LOGGER.info(f"Converted {len(converted_samples)} samples (skipped {skipped})")
-    LOGGER.info(f"Skip reasons: {skip_reasons}")
-
-    if converted_samples:
-        # Log quality distribution
-        quality_counts = {}
-        for sample in converted_samples:
-            q = sample["quality"]
-            quality_counts[q] = quality_counts.get(q, 0) + 1
-
-        LOGGER.info(f"Quality distribution:")
-        for quality, count in sorted(quality_counts.items()):
-            pct = (count / len(converted_samples)) * 100
-            LOGGER.info(f"  {quality}: {count} ({pct:.1f}%)")
-
-    # For HF upload/storage, return raw dicts (PIL Images, no transforms)
-    # InstructionDataset will be created during training for transforms
-    return converted_samples
->>>>>>> 7c8a4ffa
 
 
 __all__ = ["convert_natural_questions", "extract_contextual_window"]