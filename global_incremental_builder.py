--- conflicted
+++ resolved
@@ -29,16 +29,7 @@
         login(token=self.hf_token)
         self.username = whoami()['name']
         self.api = HfApi()
-<<<<<<< HEAD
         self.dataset_name = f"{self.username}/deepsynth-vision-complete"
-=======
-        self.dataset_name = f"{self.username}/deepseek-vision-complete"
-        self.shard_manager = HubShardManager(
-            repo_id=self.dataset_name,
-            token=self.hf_token,
-            api=self.api,
-        )
->>>>>>> 9615ef05
 
         # Text-to-image converter
         unicode_font_path = '/usr/share/fonts/truetype/dejavu/DejaVuSans.ttf'
@@ -106,7 +97,6 @@
     def save_global_progress(self, progress):
         """Save progress to HuggingFace dataset metadata"""
         try:
-<<<<<<< HEAD
             # Create metadata description with progress
             metadata = {
                 'global_progress': progress,
@@ -116,13 +106,6 @@
 
             # Update dataset card with progress
             card_content = f"""# DeepSynth Multilingual Summarization Dataset
-=======
-            # Persist progress metadata inside the shard index for cross-machine resume support
-            self.shard_manager.update_metadata({'global_progress': progress})
-
-            # Update dataset card with storage and loading instructions
-            card_content = f"""# DeepSeek Multilingual Summarization Dataset
->>>>>>> 9615ef05
 
 ## Storage Layout
 - Data is stored as independent shards under `data/`.
