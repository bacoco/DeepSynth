#!/usr/bin/env python3
"""
GLOBAL INCREMENTAL BUILDER - Works across multiple computers
Stores progress metadata in HuggingFace dataset to prevent duplicates
and enable seamless continuation from any machine.
"""

import os
from pathlib import Path
<<<<<<< HEAD
from datasets import load_dataset
from huggingface_hub import login, whoami, HfApi
=======
from datasets import Dataset, DatasetDict, load_dataset
from huggingface_hub import login, whoami, HfApi, hf_hub_download
>>>>>>> 05dee37e
from data.text_to_image import TextToImageConverter
from mlsum_loader import MLSUMLoader
from hf_shard_uploader import HubShardManager

# Load environment variables
env_file = Path('.env')
if env_file.exists():
    with open(env_file) as f:
        for line in f:
            line = line.strip()
            if line and not line.startswith('#') and '=' in line:
                key, value = line.split('=', 1)
                os.environ[key] = value

class GlobalIncrementalBuilder:
    def __init__(self):
        self.hf_token = os.getenv('HF_TOKEN')
        login(token=self.hf_token)
        self.username = whoami()['name']
        self.api = HfApi()
        self.dataset_name = f"{self.username}/deepseek-vision-complete"
<<<<<<< HEAD
        self.shard_manager = HubShardManager(
            repo_id=self.dataset_name,
            token=self.hf_token,
            api=self.api,
        )
=======
        self.index_registry = None
>>>>>>> 05dee37e

        # Text-to-image converter
        unicode_font_path = '/usr/share/fonts/truetype/dejavu/DejaVuSans.ttf'
        self.converter = TextToImageConverter(
            font_path=unicode_font_path,
            font_size=12, max_width=1600, max_height=2400, margin=40,
            background_color=(255, 255, 255), text_color=(0, 0, 0)
        )

        # Determine sampling strategy for large-scale datasets
        try:
            arxiv_limit = int(os.getenv('ARXIV_IMAGE_SAMPLES', '50000'))
        except ValueError:
            print("⚠ Invalid ARXIV_IMAGE_SAMPLES value. Falling back to 50000 samples.")
            arxiv_limit = 50000
        if arxiv_limit <= 0:
            print("⚠ ARXIV_IMAGE_SAMPLES must be positive. Falling back to 10000 samples.")
            arxiv_limit = 10000

        # Dataset sources configuration (name, subset, text_field, summary_field, expected_count, max_samples?)
        self.sources = [
            ('MLSUM', 'fr', 'text', 'summary', 392902),     # French
            ('MLSUM', 'es', 'text', 'summary', 266367),     # Spanish
            ('MLSUM', 'de', 'text', 'summary', 220748),     # German
            ('cnn_dailymail', '3.0.0', 'article', 'highlights', 287113),  # English news
            ('ccdv/arxiv-summarization', None, 'article', 'abstract', arxiv_limit, arxiv_limit),  # Scientific papers
            ('Rexhaif/xsum_reduced', None, 'text', 'target', 50000),      # English BBC
            ('billsum', None, 'text', 'summary', 22218),    # Legal documents
        ]

    def get_global_progress(self):
        """Load global progress from the shard index metadata."""

        metadata = self.shard_manager.index.get('metadata', {})
        progress = metadata.get('global_progress')

        if progress:
            print(f"📊 Loaded global progress from shard index: {progress}")
            return progress

        total_samples = sum(entry.get('num_samples', 0) for entry in self.shard_manager.index.get('shards', []))
        print(f"📊 No stored progress metadata found. Reconstructing from shard index ({total_samples} samples)")

        completed_datasets = []
        remaining_samples = total_samples

        for source in self.sources:
            name, subset, _, _, expected_count, *rest = source
            dataset_key = f"{name}_{subset}" if subset else name
            if remaining_samples >= expected_count:
                completed_datasets.append(dataset_key)
                remaining_samples -= expected_count
                print(f"  ✅ {dataset_key}: Complete ({expected_count} samples)")
            else:
                print(f"  🔄 {dataset_key}: Partial ({remaining_samples}/{expected_count} samples)")
                break

        return {
            'completed_datasets': completed_datasets,
            'current_dataset': None,
            'current_index': remaining_samples,
            'total_samples': total_samples
        }

    def save_global_progress(self, progress):
        """Save progress to HuggingFace dataset metadata"""
        try:
            # Persist progress metadata inside the shard index for cross-machine resume support
            self.shard_manager.update_metadata({'global_progress': progress})

            # Update dataset card with storage and loading instructions
            card_content = f"""# DeepSeek Multilingual Summarization Dataset

## Storage Layout
- Data is stored as independent shards under `data/`.
- The file `{self.shard_manager.index_path}` lists every shard along with the `(source_dataset, original_index)` pairs they contain.
- Use the repository script `scripts/check_shards_duplicates.py` to stream shards locally and verify integrity.

### Loading example
```python
import json
from pathlib import Path
from huggingface_hub import hf_hub_download, snapshot_download
from datasets import load_from_disk

repo_id = "{self.dataset_name}"
index_path = hf_hub_download(repo_id, filename="{self.shard_manager.index_path}", repo_type="dataset")

with open(index_path, "r", encoding="utf-8") as handle:
    index = json.load(handle)

for shard in index["shards"]:
    repo_dir = snapshot_download(repo_id, repo_type="dataset", allow_patterns=[f"{shard['path']}/*"])
    dataset = load_from_disk(Path(repo_dir) / shard["path"])
    for row in dataset["train"]:
        ...  # consume the samples
```

## Progress Status
- **Total Samples**: {progress['total_samples']:,}
- **Completed Datasets**: {', '.join(progress['completed_datasets']) or 'None'}
- **Current Dataset**: {progress.get('current_dataset', 'None')}
- **Current Index**: {progress['current_index']:,}

## Dataset Sources
{chr(10).join([f"- {name} {subset or ''}: {count:,} samples" for name, subset, _, _, count, *rest in self.sources])}

**Auto-generated by global_incremental_builder.py**
"""

            # Save metadata
            self.api.upload_file(
                path_or_fileobj=card_content.encode(),
                path_in_repo="README.md",
                repo_id=self.dataset_name,
                repo_type="dataset",
                commit_message=f"Update progress: {progress['total_samples']} samples"
            )

            print(f"💾 Saved global progress: {progress['total_samples']} samples")

            # Persist the shard index metadata update
            self.shard_manager.save_index(commit_message="Update shard index metadata")

        except Exception as e:
            print(f"⚠ Failed to save progress metadata: {e}")

    def process_dataset_incremental(self, name, subset, text_field, summary_field, expected_count, max_samples=None):
        """Process dataset incrementally with global state tracking"""
        dataset_key = f"{name}_{subset}" if subset else name

        # Get current progress
        progress = self.get_global_progress()

        # Check if this dataset is already completed
        if dataset_key in progress['completed_datasets']:
            print(f"✅ {dataset_key} already completed, skipping")
            return

        # Determine starting index
        if progress['current_dataset'] == dataset_key:
            start_idx = progress['current_index']
        else:
            start_idx = 0

        print(f"🔄 Processing {dataset_key} from index {start_idx}")

        # Load dataset
        if name == 'MLSUM':
            mlsum_loader = MLSUMLoader()
            dataset_dict = mlsum_loader.load_language(subset)
            dataset = dataset_dict['train']
        else:
            from datasets import load_dataset
            if subset:
                dataset = load_dataset(name, subset, split='train')
            else:
                dataset = load_dataset(name, split='train')

        target_limit = len(dataset)
        if max_samples is not None:
            target_limit = min(target_limit, max_samples)

        print(f"📊 Dataset loaded: {len(dataset)} samples")
        if target_limit < len(dataset):
            print(f"🎯 Sampling first {target_limit:,} examples for image conversion")

        if start_idx >= target_limit:
            print(f"✅ {dataset_key} already processed up to configured limit ({target_limit} samples)")
            if dataset_key not in progress['completed_datasets']:
                progress['completed_datasets'].append(dataset_key)
            progress['current_dataset'] = None
            progress['current_index'] = 0
            self.save_global_progress(progress)
            return True

        # Process in batches - Large batch size since we clean up after upload
        batch_size = 10000  # 10K samples per batch for maximum efficiency
        batch_samples = []

        for idx in range(start_idx, target_limit):
            example = dataset[idx]

            # Extract text and summary
            if name == 'cnn_dailymail':
                text, summary = example.get('article', ''), example.get('highlights', '')
            elif name == 'billsum':
                text, summary = example.get('text', ''), example.get('summary', '')
            elif 'xsum' in name.lower():
                text = example.get('text', example.get('document', ''))
                summary = example.get('target', example.get('summary', ''))
            else:
                text, summary = example.get(text_field, ''), example.get(summary_field, '')

            if not text or not summary:
                continue

            # Convert to image
            try:
                image = self.converter.convert(text)
                batch_samples.append({
                    'text': text,
                    'summary': summary,
                    'image': image,
                    'source_dataset': name,
                    'original_split': 'train',
                    'original_index': idx
                })
            except Exception as e:
                print(f"⚠ Error processing sample {idx}: {e}")
                continue

            # Upload batch when ready
            if len(batch_samples) >= batch_size:
                print(f"🚀 Uploading batch: {len(batch_samples)} samples (Memory efficient)")
<<<<<<< HEAD
                uploaded_count = self.upload_batch_append(batch_samples)
                if uploaded_count is not None:
                    # Update progress
                    progress['current_dataset'] = dataset_key
                    progress['current_index'] = idx + 1
                    progress['total_samples'] += uploaded_count
                    self.save_global_progress(progress)

                    # Clear batch to free memory
                    batch_samples.clear()
                    print(f"📈 Progress: {idx + 1:,}/{target_limit:,} ({(idx + 1)/target_limit*100:.1f}%) - {progress['total_samples']:,} total samples")

                    # Force garbage collection for memory efficiency
                    import gc
                    gc.collect()
                else:
=======
                uploaded = self.upload_batch_append(batch_samples)
                if uploaded is None:
>>>>>>> 05dee37e
                    print(f"❌ Upload failed, stopping at index {idx}")
                    return False

                # Update progress
                progress['current_dataset'] = dataset_key
                progress['current_index'] = idx + 1
                progress['total_samples'] += uploaded
                self.save_global_progress(progress)

                # Clear batch to free memory
                batch_samples.clear()
                print(f"📈 Progress: {idx + 1:,}/{target_limit:,} ({(idx + 1)/target_limit*100:.1f}%) - {progress['total_samples']:,} total samples")

                # Force garbage collection for memory efficiency
                import gc
                gc.collect()

            # Progress reporting every 1000 samples
            if (idx + 1) % 1000 == 0:
                print(f"  📊 Processed {idx + 1:,}/{target_limit:,} samples ({len(batch_samples)} in current batch)")

        # Upload remaining samples
        if batch_samples:
<<<<<<< HEAD
            uploaded_count = self.upload_batch_append(batch_samples)
            if uploaded_count is None:
                return False
            progress['total_samples'] += uploaded_count
=======
            uploaded = self.upload_batch_append(batch_samples)
            if uploaded is None:
                return False
            progress['total_samples'] += uploaded
>>>>>>> 05dee37e

        # Mark dataset as completed
        if dataset_key not in progress['completed_datasets']:
            progress['completed_datasets'].append(dataset_key)
        progress['current_dataset'] = None
        progress['current_index'] = 0
        self.save_global_progress(progress)

        print(f"✅ {dataset_key} completed!")
        return True

    def load_index_registry(self):
        if self.index_registry is not None:
            return self.index_registry

        try:
            registry_path = hf_hub_download(
                repo_id=self.dataset_name,
                repo_type="dataset",
                filename="metadata/index_registry.json",
                token=self.hf_token,
            )
            with open(registry_path, 'r') as f:
                raw_registry = json.load(f)

            self.index_registry = {}
            for source, splits in raw_registry.items():
                self.index_registry[source] = {}
                for split, max_index in splits.items():
                    try:
                        self.index_registry[source][split] = int(max_index)
                    except (TypeError, ValueError):
                        self.index_registry[source][split] = -1
        except Exception:
            self.index_registry = {}

        return self.index_registry

    def persist_index_registry(self, commit_message):
        if self.index_registry is None:
            return

        metadata_dir = Path("./global_metadata")
        metadata_dir.mkdir(exist_ok=True)
        local_path = metadata_dir / "index_registry.json"
        with open(local_path, 'w') as f:
            json.dump(self.index_registry, f, indent=2, sort_keys=True)

        self.api.upload_file(
            path_or_fileobj=str(local_path),
            path_in_repo="metadata/index_registry.json",
            repo_id=self.dataset_name,
            repo_type="dataset",
            token=self.hf_token,
            commit_message=commit_message,
        )

    def filter_duplicates(self, batch_samples):
        registry = self.load_index_registry()
        filtered = []
        seen = set()
        skipped = 0
        updates = {}

        for sample in batch_samples:
            source = sample.get('source_dataset')
            split = sample.get('original_split', 'train') or 'train'
            index = sample.get('original_index')

            if source is None or index is None:
                filtered.append(sample)
                continue

            try:
                index = int(index)
            except (TypeError, ValueError):
                filtered.append(sample)
                continue

            key = (source, split, index)
            if key in seen:
                skipped += 1
                continue
            seen.add(key)

            existing_max = registry.get(source, {}).get(split, -1)
            if index <= existing_max:
                skipped += 1
                continue

            filtered.append(sample)
            updates[(source, split)] = max(updates.get((source, split), existing_max), index)

        for (source, split), max_index in updates.items():
            registry.setdefault(source, {})
            registry[source][split] = max(registry[source].get(split, -1), max_index)

        if skipped:
            print(f"⚖️  {skipped} duplicate samples skipped (already uploaded)")

        return filtered

    def upload_batch_append(self, batch_samples):
        """Upload a batch as a new shard and update the shard index."""

        try:
            print(f"📤 Uploading batch of {len(batch_samples)} samples...")
            shard_id = self.shard_manager.next_shard_id()
            result = self.shard_manager.upload_samples_as_shard(
                batch_samples,
                shard_id=shard_id,
                commit_message=f"Add shard {shard_id} from global builder",
            )

<<<<<<< HEAD
            if result.index_updated:
                self.shard_manager.save_index(
                    commit_message=f"Update shard index with {shard_id}"
                )

            if result.uploaded_samples == 0:
                print(
                    f"ℹ️ Shard {shard_id} only contained duplicates ({result.skipped_duplicates} skipped)."
                )
            else:
                print(
                    f"✅ Upload successful: {result.uploaded_samples} new samples in {shard_id}"
                )

            return result.uploaded_samples
=======
            batch_samples = self.filter_duplicates(batch_samples)

            if not batch_samples:
                print("ℹ️  Batch contained only duplicates; nothing to upload")
                return 0

            # Create dataset from batch
            new_dataset = Dataset.from_dict({
                'text': [s['text'] for s in batch_samples],
                'summary': [s['summary'] for s in batch_samples],
                'image': [s['image'] for s in batch_samples],
                'source_dataset': [s['source_dataset'] for s in batch_samples],
                'original_split': [s['original_split'] for s in batch_samples],
                'original_index': [s['original_index'] for s in batch_samples],
            })

            from datasets import Image as ImageFeature
            new_dataset = new_dataset.cast_column("image", ImageFeature())

            # Try to append to existing dataset
            try:
                existing_dataset = load_dataset(self.dataset_name, token=self.hf_token)
                from datasets import concatenate_datasets
                combined_dataset = concatenate_datasets([existing_dataset['train'], new_dataset])
                final_dataset = DatasetDict({'train': combined_dataset})
                print(f"✅ Appending to existing dataset: {len(existing_dataset['train'])} + {len(new_dataset)} = {len(combined_dataset)}")
            except Exception:
                # First upload
                final_dataset = DatasetDict({'train': new_dataset})
                print(f"📝 Creating new dataset with {len(new_dataset)} samples")

            # Upload
            final_dataset.push_to_hub(
                self.dataset_name,
                private=False,
                token=self.hf_token,
                commit_message=f"Add {len(batch_samples)} samples"
            )

            print(f"✅ Upload successful!")
            self.persist_index_registry(
                commit_message=f"Update registry after adding {len(batch_samples)} samples"
            )
            return len(batch_samples)
>>>>>>> 05dee37e

        except Exception as e:
            print(f"❌ Upload failed: {e}")
            return None

    def run_complete_pipeline(self):
        """Run the complete multilingual pipeline"""
        print("🌍 GLOBAL INCREMENTAL MULTILINGUAL PIPELINE")
        print("=" * 60)
        print(f"📊 Dataset: {self.dataset_name}")
        print("🔄 Cross-computer resumable with global state tracking")
        print("🚫 Duplicate-proof with HuggingFace metadata")

        # Get initial progress
        progress = self.get_global_progress()
        print(f"📊 Starting from: {progress['total_samples']} existing samples")

        # Process each dataset
        for entry in self.sources:
            name, subset, text_field, summary_field, expected_count, *rest = entry
            max_samples = rest[0] if rest else None
            success = self.process_dataset_incremental(name, subset, text_field, summary_field, expected_count, max_samples)
            if not success:
                print(f"❌ Pipeline stopped at {name}")
                return False

        print(f"🎉 PIPELINE COMPLETED!")
        print(f"📊 Final dataset: https://huggingface.co/datasets/{self.dataset_name}")
        return True

def main():
    builder = GlobalIncrementalBuilder()
    builder.run_complete_pipeline()

if __name__ == "__main__":
    main()<|MERGE_RESOLUTION|>--- conflicted
+++ resolved
@@ -7,13 +7,8 @@
 
 import os
 from pathlib import Path
-<<<<<<< HEAD
 from datasets import load_dataset
 from huggingface_hub import login, whoami, HfApi
-=======
-from datasets import Dataset, DatasetDict, load_dataset
-from huggingface_hub import login, whoami, HfApi, hf_hub_download
->>>>>>> 05dee37e
 from data.text_to_image import TextToImageConverter
 from mlsum_loader import MLSUMLoader
 from hf_shard_uploader import HubShardManager
@@ -35,15 +30,11 @@
         self.username = whoami()['name']
         self.api = HfApi()
         self.dataset_name = f"{self.username}/deepseek-vision-complete"
-<<<<<<< HEAD
         self.shard_manager = HubShardManager(
             repo_id=self.dataset_name,
             token=self.hf_token,
             api=self.api,
         )
-=======
-        self.index_registry = None
->>>>>>> 05dee37e
 
         # Text-to-image converter
         unicode_font_path = '/usr/share/fonts/truetype/dejavu/DejaVuSans.ttf'
@@ -259,7 +250,6 @@
             # Upload batch when ready
             if len(batch_samples) >= batch_size:
                 print(f"🚀 Uploading batch: {len(batch_samples)} samples (Memory efficient)")
-<<<<<<< HEAD
                 uploaded_count = self.upload_batch_append(batch_samples)
                 if uploaded_count is not None:
                     # Update progress
@@ -276,10 +266,6 @@
                     import gc
                     gc.collect()
                 else:
-=======
-                uploaded = self.upload_batch_append(batch_samples)
-                if uploaded is None:
->>>>>>> 05dee37e
                     print(f"❌ Upload failed, stopping at index {idx}")
                     return False
 
@@ -303,17 +289,10 @@
 
         # Upload remaining samples
         if batch_samples:
-<<<<<<< HEAD
             uploaded_count = self.upload_batch_append(batch_samples)
             if uploaded_count is None:
                 return False
             progress['total_samples'] += uploaded_count
-=======
-            uploaded = self.upload_batch_append(batch_samples)
-            if uploaded is None:
-                return False
-            progress['total_samples'] += uploaded
->>>>>>> 05dee37e
 
         # Mark dataset as completed
         if dataset_key not in progress['completed_datasets']:
@@ -428,7 +407,6 @@
                 commit_message=f"Add shard {shard_id} from global builder",
             )
 
-<<<<<<< HEAD
             if result.index_updated:
                 self.shard_manager.save_index(
                     commit_message=f"Update shard index with {shard_id}"
@@ -444,52 +422,6 @@
                 )
 
             return result.uploaded_samples
-=======
-            batch_samples = self.filter_duplicates(batch_samples)
-
-            if not batch_samples:
-                print("ℹ️  Batch contained only duplicates; nothing to upload")
-                return 0
-
-            # Create dataset from batch
-            new_dataset = Dataset.from_dict({
-                'text': [s['text'] for s in batch_samples],
-                'summary': [s['summary'] for s in batch_samples],
-                'image': [s['image'] for s in batch_samples],
-                'source_dataset': [s['source_dataset'] for s in batch_samples],
-                'original_split': [s['original_split'] for s in batch_samples],
-                'original_index': [s['original_index'] for s in batch_samples],
-            })
-
-            from datasets import Image as ImageFeature
-            new_dataset = new_dataset.cast_column("image", ImageFeature())
-
-            # Try to append to existing dataset
-            try:
-                existing_dataset = load_dataset(self.dataset_name, token=self.hf_token)
-                from datasets import concatenate_datasets
-                combined_dataset = concatenate_datasets([existing_dataset['train'], new_dataset])
-                final_dataset = DatasetDict({'train': combined_dataset})
-                print(f"✅ Appending to existing dataset: {len(existing_dataset['train'])} + {len(new_dataset)} = {len(combined_dataset)}")
-            except Exception:
-                # First upload
-                final_dataset = DatasetDict({'train': new_dataset})
-                print(f"📝 Creating new dataset with {len(new_dataset)} samples")
-
-            # Upload
-            final_dataset.push_to_hub(
-                self.dataset_name,
-                private=False,
-                token=self.hf_token,
-                commit_message=f"Add {len(batch_samples)} samples"
-            )
-
-            print(f"✅ Upload successful!")
-            self.persist_index_registry(
-                commit_message=f"Update registry after adding {len(batch_samples)} samples"
-            )
-            return len(batch_samples)
->>>>>>> 05dee37e
 
         except Exception as e:
             print(f"❌ Upload failed: {e}")
